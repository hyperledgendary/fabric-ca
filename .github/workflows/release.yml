--- conflicted
+++ resolved
@@ -59,16 +59,6 @@
         with:
           name: hyperledger-fabric-ca-${{ matrix.platform }}-${{ github.ref_name }}.tar.gz
           path: release/${{ matrix.platform }}/hyperledger-fabric-ca-${{ matrix.platform }}-${{ github.ref_name }}.tar.gz
-<<<<<<< HEAD
-
-  build-and-push-image:
-    runs-on: ubuntu-latest
-
-    permissions:
-      contents: read
-      packages: write
-
-=======
 
   build-and-push-image:
     runs-on: ubuntu-20.04
@@ -77,7 +67,6 @@
       contents: read
       packages: write
 
->>>>>>> fe070b50
     steps:
       - name: Checkout
         uses: actions/checkout@v3
